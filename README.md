# node-stripe

Access to the [Stripe](https://stripe.com/) [API](https://stripe.com/docs/api).


## Installation

`npm install stripe`

## Usage overview


    var api_key = 'abc';  // secret stripe API key
    var stripe = require('stripe')(api_key);

    stripe.customers.create(
       { email: 'foobar@example.org' },
       function(err, customer) {
          if (err) {
             console.log("Couldn't create the customer record");
             return;
          }
          console.log("customer id", customer.id);
       }
     );


## API

All methods takes a callback as their last parameter. The callback is
called with an error code (if any) and then the response.

* `stripe.charges` - create, retrieve, refund and list charges
   * `.create(charge)` - [create a charge](https://stripe.com/docs/api#create_charge)
   * `.retrieve(charge_id)` - [retrieve a charge](https://stripe.com/docs/api#retrieve_charge) by charge id
   * `.refund(charge_id, amount)` - [refund a given charge](https://stripe.com/docs/api#refund_charge), amount in cents
   * `.list(data)` - [list charges](https://stripe.com/docs/api#list_charges)
* `stripe.customers` - create, retrieve, update and delete customers
<<<<<<< HEAD
   * `.create(customer)` - [create a customer](https://stripe.com/docs/api#create_customer), takes the data as an object
   * `.retrieve(customer_id)` - [retrieve a customer](https://stripe.com/docs/api#retrieve_customer) by customer id.
   * `.update(customer_id, updates)` - [update a customer](https://stripe.com/docs/api#update_customer); `updates` is an object with new parameters
   * `.del(customer_id)` - [delete a customer](https://stripe.com/docs/api#delete_customer)
   * `.list(count, offset)` - [list customers](https://stripe.com/docs/api#list_customers)
* `stripe.token` - [Tokens API](https://stripe.com/docs/api#tokens)
   * `.create(card_data)` - [create a token](https://stripe.com/docs/api#create_token)
   * `.retrieve(token_id)` - [retrieve a card token](https://stripe.com/docs/api#retrieve_token)
=======
   * `.create(customer)` - [create a customer](https://stripe.com/api/docs#create_customer), takes the data as an object
   * `.retrieve(customer_id)` - [retrieve a customer](https://stripe.com/api/docs#retrieve_customer) by customer id.
   * `.update(customer_id, updates)` - [update a customer](https://stripe.com/api/docs#update_customer); `updates` is an object with new parameters
   * `.del(customer_id)` - [delete a customer](https://stripe.com/api/docs#delete_customer)
   * `.list(count, offset)` - [list customers](https://stripe.com/api/docs#list_customers)
   * `.update_subscription(customer_id, data)` - [update subscription](https://stripe.com/api/docs#update_subscription)
   * `.cancel_subscription(customer_id, at_period_end)` - [cancel subscription](https://stripe.com/api/docs#cancel_subscription)
* `stripe.tokens` - [Tokens API](https://stripe.com/api/docs#tokens)
   * `.create(card_data)` - [create a token](https://stripe.com/api/docs#create_token)
   * `.retrieve(token_id)` - [retrieve a card token](https://stripe.com/api/docs#retrieve_token)
>>>>>>> 24a634f4

## TODO

See the [issue tracker](http://github.com/abh/node-stripe).

## Tests

To run the tests, install vows with `npm install vows` and then run

   STRIPE_API=your-test-api-key vows tests/*

## Author

Ask Bjørn Hansen (ask@develooper.com). Development was sponsored by [YellowBot](http://www.yellowbot.com/).

## License

Copyright (C) 2011 Ask Bjørn Hansen

Permission is hereby granted, free of charge, to any person obtaining a copy
of this software and associated documentation files (the "Software"), to deal
in the Software without restriction, including without limitation the rights
to use, copy, modify, merge, publish, distribute, sublicense, and/or sell
copies of the Software, and to permit persons to whom the Software is
furnished to do so, subject to the following conditions:

The above copyright notice and this permission notice shall be included in
all copies or substantial portions of the Software.

THE SOFTWARE IS PROVIDED "AS IS", WITHOUT WARRANTY OF ANY KIND, EXPRESS OR
IMPLIED, INCLUDING BUT NOT LIMITED TO THE WARRANTIES OF MERCHANTABILITY,
FITNESS FOR A PARTICULAR PURPOSE AND NONINFRINGEMENT. IN NO EVENT SHALL THE
AUTHORS OR COPYRIGHT HOLDERS BE LIABLE FOR ANY CLAIM, DAMAGES OR OTHER
LIABILITY, WHETHER IN AN ACTION OF CONTRACT, TORT OR OTHERWISE, ARISING FROM,
OUT OF OR IN CONNECTION WITH THE SOFTWARE OR THE USE OR OTHER DEALINGS IN
THE SOFTWARE.<|MERGE_RESOLUTION|>--- conflicted
+++ resolved
@@ -36,27 +36,16 @@
    * `.refund(charge_id, amount)` - [refund a given charge](https://stripe.com/docs/api#refund_charge), amount in cents
    * `.list(data)` - [list charges](https://stripe.com/docs/api#list_charges)
 * `stripe.customers` - create, retrieve, update and delete customers
-<<<<<<< HEAD
    * `.create(customer)` - [create a customer](https://stripe.com/docs/api#create_customer), takes the data as an object
    * `.retrieve(customer_id)` - [retrieve a customer](https://stripe.com/docs/api#retrieve_customer) by customer id.
    * `.update(customer_id, updates)` - [update a customer](https://stripe.com/docs/api#update_customer); `updates` is an object with new parameters
    * `.del(customer_id)` - [delete a customer](https://stripe.com/docs/api#delete_customer)
    * `.list(count, offset)` - [list customers](https://stripe.com/docs/api#list_customers)
+   * `.update_subscription(customer_id, data)` - [update subscription](https://stripe.com/docs/api#update_subscription)
+   * `.cancel_subscription(customer_id, at_period_end)` - [cancel subscription](https://stripe.com/docs/api#cancel_subscription)
 * `stripe.token` - [Tokens API](https://stripe.com/docs/api#tokens)
    * `.create(card_data)` - [create a token](https://stripe.com/docs/api#create_token)
    * `.retrieve(token_id)` - [retrieve a card token](https://stripe.com/docs/api#retrieve_token)
-=======
-   * `.create(customer)` - [create a customer](https://stripe.com/api/docs#create_customer), takes the data as an object
-   * `.retrieve(customer_id)` - [retrieve a customer](https://stripe.com/api/docs#retrieve_customer) by customer id.
-   * `.update(customer_id, updates)` - [update a customer](https://stripe.com/api/docs#update_customer); `updates` is an object with new parameters
-   * `.del(customer_id)` - [delete a customer](https://stripe.com/api/docs#delete_customer)
-   * `.list(count, offset)` - [list customers](https://stripe.com/api/docs#list_customers)
-   * `.update_subscription(customer_id, data)` - [update subscription](https://stripe.com/api/docs#update_subscription)
-   * `.cancel_subscription(customer_id, at_period_end)` - [cancel subscription](https://stripe.com/api/docs#cancel_subscription)
-* `stripe.tokens` - [Tokens API](https://stripe.com/api/docs#tokens)
-   * `.create(card_data)` - [create a token](https://stripe.com/api/docs#create_token)
-   * `.retrieve(token_id)` - [retrieve a card token](https://stripe.com/api/docs#retrieve_token)
->>>>>>> 24a634f4
 
 ## TODO
 
